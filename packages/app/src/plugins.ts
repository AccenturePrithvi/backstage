--- conflicted
+++ resolved
@@ -33,8 +33,5 @@
 export { plugin as ApiDocs } from '@backstage/plugin-api-docs';
 export { plugin as GithubPullRequests } from '@roadiehq/backstage-plugin-github-pull-requests';
 export { plugin as GcpProjects } from '@backstage/plugin-gcp-projects';
-<<<<<<< HEAD
-export { plugin as Cloudbuild } from '@backstage/plugin-cloudbuild';
-=======
 export { plugin as Kubernetes } from '@backstage/plugin-kubernetes';
->>>>>>> b5e60519
+export { plugin as Cloudbuild } from '@backstage/plugin-cloudbuild';