--- conflicted
+++ resolved
@@ -24,6 +24,8 @@
 import { CreateCSSProperties } from '@material-ui/core/styles/withStyles';
 import ArrowRightIcon from '@material-ui/icons/ArrowRight';
 import SearchIcon from '@material-ui/icons/Search';
+import ArrowDropUp from '@material-ui/icons/ArrowDropUp';
+import ArrowDropDown from '@material-ui/icons/ArrowDropDown';
 import classnames from 'classnames';
 import React, {
   forwardRef,
@@ -43,15 +45,13 @@
   SidebarContext,
   SidebarItemWithSubmenuContext,
 } from './config';
-import { SidebarSubmenu } from './SidebarSubmenu';
-<<<<<<< HEAD
-import ArrowDropUp from '@material-ui/icons/ArrowDropUp';
-import ArrowDropDown from '@material-ui/icons/ArrowDropDown';
-import { SidebarSubmenuItemProps, SidebarSubmenuProps } from '.';
-=======
+import {
+  SidebarSubmenuItemProps,
+  SidebarSubmenuProps,
+  SidebarSubmenu,
+} from '.';
 import { isLocationMatch } from './utils';
 import { Location } from 'history';
->>>>>>> 9ff0f1e7
 
 export type SidebarItemClassKey =
   | 'root'
@@ -222,7 +222,6 @@
   { name: 'BackstageSidebarItem' },
 );
 
-<<<<<<< HEAD
 const useLocationMatch = (
   submenu: React.ReactElement<SidebarSubmenuProps>,
   locationPathname: string,
@@ -232,7 +231,7 @@
   useElementFilter(
     submenu.props.children,
     elements => {
-      let isLocationMatch = false;
+      let active = false;
       elements
         .getElements()
         .forEach(
@@ -241,25 +240,25 @@
           }: {
             props: Partial<SidebarSubmenuItemProps>;
           }) => {
-            if (!isLocationMatch) {
+            if (!active) {
               if (dropdownItems?.length) {
                 dropdownItems.forEach(
                   ({ to: _to }) =>
-                    (isLocationMatch =
-                      isLocationMatch || locationPathname.includes(_to)),
+                    (active = active || locationPathname.includes(_to)),
                 );
                 return;
               }
               if (to) {
-                isLocationMatch = locationPathname.includes(to);
+                active = locationPathname.includes(to);
               }
             }
           },
         );
-      return isLocationMatch;
+      return active;
     },
     [locationPathname],
-=======
+  );
+/*
 function isSidebarItemWithSubmenuActive(
   submenu: ReactNode,
   currentLocation: Location,
@@ -331,8 +330,7 @@
       )}
       <div className={classes.secondaryAction}>{}</div>
     </>
->>>>>>> 9ff0f1e7
-  );
+  );*/
 
 type SidebarItemBaseProps = {
   icon: IconComponent;
