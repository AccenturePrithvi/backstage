/*
 * Copyright 2020 The Backstage Authors
 *
 * Licensed under the Apache License, Version 2.0 (the "License");
 * you may not use this file except in compliance with the License.
 * You may obtain a copy of the License at
 *
 *     http://www.apache.org/licenses/LICENSE-2.0
 *
 * Unless required by applicable law or agreed to in writing, software
 * distributed under the License is distributed on an "AS IS" BASIS,
 * WITHOUT WARRANTIES OR CONDITIONS OF ANY KIND, either express or implied.
 * See the License for the specific language governing permissions and
 * limitations under the License.
 */

/**
 * The Backstage plugin that provides your backstage app with search
 *
 * @packageDocumentation
 */

export { searchApiRef } from './apis';
export type { SearchApi } from './apis';

export { Filters, FiltersButton } from './components/Filters';
export type { FiltersState } from './components/Filters';
export type { HomePageSearchBarProps } from './components/HomePageComponent';
export { SearchBar, SearchBarBase } from './components/SearchBar';
export type {
  SearchBarBaseProps,
<<<<<<< HEAD
  SearchTypeAccordionProps,
  SearchTypeProps,
} from './components';
=======
  SearchBarProps,
} from './components/SearchBar';
export { SearchContextProvider, useSearch } from './components/SearchContext';
export { SearchFilter, SearchFilterNext } from './components/SearchFilter';
export { SearchModal } from './components/SearchModal';
export type { SearchModalProps } from './components/SearchModal';
export { SearchPage as Router } from './components/SearchPage';
export { SearchResultPager } from './components/SearchResultPager';
export { SearchType } from './components/SearchType';
export { SidebarSearch } from './components/SidebarSearch';
export type { SidebarSearchProps } from './components/SidebarSearch';
export type { SidebarSearchModalProps } from './components/SidebarSearchModal';

>>>>>>> 9120f535
export {
  DefaultResultListItem,
  HomePageSearchBar,
  SearchBarNext,
  SearchPage,
  SearchPageNext,
  searchPlugin as plugin,
  searchPlugin,
  SearchResult,
  SidebarSearchModal,
} from './plugin';<|MERGE_RESOLUTION|>--- conflicted
+++ resolved
@@ -29,11 +29,6 @@
 export { SearchBar, SearchBarBase } from './components/SearchBar';
 export type {
   SearchBarBaseProps,
-<<<<<<< HEAD
-  SearchTypeAccordionProps,
-  SearchTypeProps,
-} from './components';
-=======
   SearchBarProps,
 } from './components/SearchBar';
 export { SearchContextProvider, useSearch } from './components/SearchContext';
@@ -43,11 +38,14 @@
 export { SearchPage as Router } from './components/SearchPage';
 export { SearchResultPager } from './components/SearchResultPager';
 export { SearchType } from './components/SearchType';
+export type {
+  SearchTypeAccordionProps,
+  SearchTypeProps,
+} from './components/SearchType';
 export { SidebarSearch } from './components/SidebarSearch';
 export type { SidebarSearchProps } from './components/SidebarSearch';
 export type { SidebarSearchModalProps } from './components/SidebarSearchModal';
 
->>>>>>> 9120f535
 export {
   DefaultResultListItem,
   HomePageSearchBar,
